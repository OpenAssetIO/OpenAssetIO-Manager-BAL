--- conflicted
+++ resolved
@@ -25,14 +25,10 @@
 
       - name: Install dependencies
         run: |
-<<<<<<< HEAD
           # Use wheels from feature branch for intermediate testing
           python -m pip install ./deps/openassetio-*cp39*-manylinux_*_x86_64.whl
           # python -m pip install -r requirements.txt
-=======
-          python -m pip install -r requirements.txt
           python -m pip install -r tests/requirements.txt
->>>>>>> 9659cec2
           python -m pip install .
 
       - name: Lint
